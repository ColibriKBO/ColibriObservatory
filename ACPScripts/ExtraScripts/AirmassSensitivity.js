--- conflicted
+++ resolved
@@ -627,7 +627,6 @@
     //Waints until a determined time is reached to start. This should syncronize the telescopes.
 
 
-<<<<<<< HEAD
     startTime = 2460537.7916666665;
     timeUntilStart = (startTime - Util.SysJulianDate) * 24; 
     while (timeUntilStart > 0)
@@ -635,24 +634,9 @@
             Console.PrintLine("");
             Console.PrintLine("It's still too early to begin... Waiting for " + ((startTime - Util.SysJulianDate)*24*3600).toFixed(0) + " seconds.");
             
-            Util.WaitForMilliseconds(1000); // short wait
+            Util.WaitForMilliseconds(1000);
             timeUntilSunset = (startTime - Util.SysJulianDate) * 24; // hours
         }
-=======
-    var startTime = 2460544.9430556; // JD for 10:38 PM UTC on August 21, 2024
-    var timeUntilStart = (startTime - Util.SysJulianDate) * 24;
-
-    while (timeUntilStart > 0) {
-        console.log("");
-        console.log("It's still too early to begin... Waiting for " + ((startTime - Util.SysJulianDate) * 24 * 3600).toFixed(0) + " seconds.");
-    
-        Util.WaitForMilliseconds(1000);
-    
-        // Recalculate time until start after waiting
-        timeUntilStart = (startTime - Util.SysJulianDate) * 24;
-    }
-
->>>>>>> 870b81de
 
 
 
@@ -676,7 +660,7 @@
     // Wait for the dome to finish slewing before continuing
     while (Dome.Slewing) {
         Console.PrintLine("Waiting for dome to finish slewing...");
-        Util.WaitForMilliseconds(1000); // Check every second
+        Util.WaitForMilliseconds(1000); // Check every 500ms
     }
     Console.PrintLine("Dome has finished slewing. Proceeding to capture images...");
 
@@ -695,18 +679,7 @@
             Console.PrintLine("ColibriGrab.exe " + "-n " + numExposures.toString() + " -p " + "Alt" + elevation.toFixed(1) + "_" + exposureList[j] + "ms-" + " -e " + exposureList[j] + " -t 0 -f normal -w D:\\tmp\\AirmassSensitivity\\")
             var pid = "\"" + colibriGrabPath + "\" -n " + numExposures.toString() + " -p " + "Alt" + elevation.toFixed(1) + "_" + exposureList[j] + "ms-" + " -e " + exposureList[j] + " -t 0 -f normal -w D:\\tmp\\AirmassSensitivity\\";
             Console.PrintLine("Process ID = " + pid.toString());
-<<<<<<< HEAD
             wsh.Run(pid, 1, true); // 1: normal window, true: wait for completion
-=======
-                
-
-
-
-
-
-            Console.PrintLine("Done exposing run # " + j.toString());
-
->>>>>>> 870b81de
             
             Util.WaitForMilliseconds(2000);
 
