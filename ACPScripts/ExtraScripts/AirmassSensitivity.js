--- conflicted
+++ resolved
@@ -628,11 +628,7 @@
     //Waints until a determined time is reached to start. This should syncronize the telescopes.
 
 
-<<<<<<< HEAD
-    startTime = 2460601.5868055555;
-=======
     startTime = 2460582.5694444445;
->>>>>>> 922d9dd8
 
     timeUntilStart = (startTime - Util.SysJulianDate) * 24;
     while (timeUntilStart > 0)
